--- conflicted
+++ resolved
@@ -41,17 +41,15 @@
   // timeout used when detecting the server the first time
   std::chrono::milliseconds wait_for_server_timeout = std::chrono::milliseconds(500);
 
-<<<<<<< HEAD
   RosNodeParams() = default;
   RosNodeParams(std::shared_ptr<rclcpp::Node> node) : nh(node)
   {}
   RosNodeParams(std::shared_ptr<rclcpp::Node> node, const std::string& port_name)
     : nh(node), default_port_value(port_name)
   {}
-=======
+
   // parameter only used by the subscriber
   rclcpp::QoS qos_profile=1;
->>>>>>> acb016b4
 };
 
 }  // namespace BT